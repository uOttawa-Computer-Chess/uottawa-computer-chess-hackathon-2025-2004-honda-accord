--- conflicted
+++ resolved
@@ -151,31 +151,8 @@
           my_time = time_limit.black_clock if isinstance(time_limit.black_clock, (int, float)) else 0
           my_inc = time_limit.black_inc if isinstance(time_limit.black_inc, (int, float)) else 0
 
-<<<<<<< HEAD
-      budget = (my_time or 0) + 2 * (my_inc or 0)
-
-      if my_time is None:
-          total_depth = 4
-      elif budget >= 60:
-          total_depth = 4
-      elif budget >= 20:
-          total_depth = 3
-      elif budget >= 5:
-          total_depth = 2
-      else:
-          total_depth = 1
-
-      total_depth = max(1, int(total_depth))
-
-
-
-      # --- call the new negamax alpha-beta (alphabeta.py) ---
-      # self.transposition_table is your existing TranspositionTable.TranspositionTable()
-      move = pick_move(
-=======
 
       move = iterativeDeepening.iterativeDeepen(
->>>>>>> 0d69603b
           board,
           self.transposition_table,
           (root_moves if isinstance(root_moves, list) else None),
