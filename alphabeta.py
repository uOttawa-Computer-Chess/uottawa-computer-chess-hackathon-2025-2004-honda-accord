--- conflicted
+++ resolved
@@ -4,33 +4,22 @@
 from typing import Optional, Dict, Tuple
 from dataclasses import dataclass
 
-from evaluation import evaluate         
-from TranspositionTable import TranspositionTable           
-
-<<<<<<< HEAD
+from evaluation import evaluate          # <- your existing evaluator
+import TranspositionTable                # <- your simple eval cache (we will reuse the instance you pass)
+
 logger = logging.getLogger(__name__)
 
-INF = 10 ** 12
-MATE = 10 ** 9          # large enough to dominate any eval; tune if you already define this elsewhere
-=======
 # Constants
 INF = 10 ** 12
 MATE_SCORE = 900_000
 MAX_PLY = 100
 
 # Transposition table flags
->>>>>>> 0d69603b
+MATE = 10 ** 9          # large enough to dominate any eval; tune if you already define this elsewhere
 TT_EXACT, TT_LOWER, TT_UPPER = 0, 1, 2
 CONTEMPT = 20           # centipawns; nudge away from easy repetition/50-move draws
 
-# Move ordering scores
-SCORE_TT_MOVE = 20_000_000
-SCORE_PROMOTION_BASE = 8_000_000
-SCORE_CAPTURE_BASE = 6_000_000
-SCORE_CHECK = 300_000
-SCORE_KILLER = 100_000  # For future killer move heuristic
-
-# Piece values for MVV-LVA (Most Valuable Victim - Least Valuable Attacker)
+# Light piece values for capture ordering (MVV-LVA)
 _PV = {
     chess.PAWN:   100,
     chess.KNIGHT: 320,
@@ -69,18 +58,18 @@
     """
     if not b.is_capture(m):
         return 0
-    
+
     # Get victim value
     victim = b.piece_at(m.to_square)
     if victim is None and b.is_en_passant(m):
         v_val = _PV[chess.PAWN]
     else:
         v_val = _PV[victim.piece_type] if victim else 0
-    
+
     # Get attacker value
     attacker = b.piece_at(m.from_square)
     a_val = _PV[attacker.piece_type] if attacker else 0
-    
+
     return 10_000 * v_val - a_val
 
 def _order_moves(b: chess.Board, moves, tt_move: Optional[chess.Move]) -> list:
@@ -94,25 +83,25 @@
     """
     def _score(m: chess.Move) -> int:
         s = 0
-        
+
         # TT move gets highest priority
         if tt_move is not None and m == tt_move:
             s += SCORE_TT_MOVE
-        
+
         # Promotions are often strong
         if m.promotion:
             s += SCORE_PROMOTION_BASE + _PV.get(m.promotion, 0)
-        
+
         # Captures (MVV-LVA)
         if b.is_capture(m):
             s += SCORE_CAPTURE_BASE + _mvv_lva(b, m)
-        
+
         # Checks (but don't let this dominate)
         if b.gives_check(m):
             s += SCORE_CHECK
-        
+
         return s
-    
+
     ml = list(moves)
     ml.sort(key=_score, reverse=True)
     return ml
@@ -126,7 +115,7 @@
     Fast draw detection.
     Note: is_game_over() is expensive, so check specific conditions.
     """
-    return (board.is_stalemate() or 
+    return (board.is_stalemate() or
             board.is_insufficient_material() or
             board.can_claim_fifty_moves() or
             board.can_claim_threefold_repetition())
@@ -144,49 +133,48 @@
     if q_depth >= QUIESCENCE_MAX_DEPTH:
         color = 1 if board.turn == chess.WHITE else -1
         return color * evaluate(board, table)
-    
+
     # Check for immediate terminal conditions
     if _is_checkmate(board):
         return -MATE_SCORE + q_depth  # Prefer shorter mates
-    
+
     if _is_draw(board):
         return 0
-    
+
     # Stand-pat: can we already cause a beta cutoff?
     color = 1 if board.turn == chess.WHITE else -1
     stand_pat = color * evaluate(board, table)
-    
+
     if stand_pat >= beta:
         return beta
-    
+
     if stand_pat > alpha:
         alpha = stand_pat
-    
+
     # Only search tactical moves (captures and checks)
     tactical_moves = []
     for m in board.legal_moves:
         if board.is_capture(m) or board.gives_check(m):
             tactical_moves.append(m)
-    
+
     # Order tactical moves
     for m in _order_moves(board, tactical_moves, None):
         board.push(m)
         score = -quiescence(board, -beta, -alpha, table, q_depth + 1)
         board.pop()
-        
+
         if score >= beta:
             return beta
-        
+
         if score > alpha:
             alpha = score
-    
+
     return alpha
 
 def negamax(board: chess.Board,
             depth: int,
             alpha: int,
             beta: int,
-<<<<<<< HEAD
             table: TranspositionTable.TranspositionTable,
             search_tt: Optional[Dict[Tuple[str, bool, int, Optional[int]], _Entry]] = None,
             ply: int = 0) -> int:
@@ -216,37 +204,23 @@
         color = 1 if board.turn == chess.WHITE else -1
         return color * evaluate(board, table)
 
-=======
-            table: TranspositionTable,
-            search_tt: Dict[Tuple[str, bool, int, Optional[int]], _Entry],
-            ply: int = 0) -> int:
-    """
-    Negamax with alpha-beta pruning and transposition table.
-    Returns score from current player's perspective.
-    """
-    # Prevent stack overflow in deep searches
-    if ply >= MAX_PLY:
-        color = 1 if board.turn == chess.WHITE else -1
-        return color * evaluate(board, table)
-    
->>>>>>> 0d69603b
     key = _tt_key(board)
     orig_alpha, orig_beta = alpha, beta
-    
+
     # Check for immediate terminal conditions
     if _is_checkmate(board):
         return -MATE_SCORE + ply  # Prefer shorter mates
-    
+
     if _is_draw(board):
         return 0
-    
+
     # Probe transposition table
     tte = search_tt.get(key)
     tt_move = None
-    
+
     if tte is not None and tte.depth >= depth:
         tt_move = tte.move
-        
+
         # Use stored bounds if depth is sufficient
         if tte.flag == TT_EXACT:
             return tte.score
@@ -254,50 +228,36 @@
             alpha = max(alpha, tte.score)
         elif tte.flag == TT_UPPER:
             beta = min(beta, tte.score)
-        
+
         if alpha >= beta:
             return tte.score
-<<<<<<< HEAD
         tt_move = tte.move
 
-=======
-    elif tte is not None:
-        tt_move = tte.move  # Use move even if depth insufficient
-    
-    # Leaf node: enter quiescence search
-    if depth <= 0:
-        return quiescence(board, alpha, beta, table)
-    
->>>>>>> 0d69603b
     best_score = -INF
     best_move = None
     moves_searched = 0
-    
+
     # Search all legal moves
     for m in _order_moves(board, board.legal_moves, tt_move):
         board.push(m)
-<<<<<<< HEAD
         # --- tiny check extension: if resulting position is check, extend by 1 ply ---
         next_depth = depth - 1 + (1 if board.is_check() else 0)
         score = -negamax(board, next_depth, -beta, -alpha, table, search_tt, ply + 1)
-=======
-        score = -negamax(board, depth - 1, -beta, -alpha, table, search_tt, ply + 1)
->>>>>>> 0d69603b
         board.pop()
-        
+
         moves_searched += 1
-        
+
         if score > best_score:
             best_score = score
             best_move = m
-        
+
         if best_score > alpha:
             alpha = best_score
-        
+
         # Beta cutoff
         if alpha >= beta:
             break
-    
+
     # No legal moves means checkmate or stalemate (already handled above)
     # but double-check
     if moves_searched == 0:
@@ -305,7 +265,7 @@
             return -MATE_SCORE + ply
         else:
             return 0  # Stalemate
-    
+
     # Store to transposition table
     if best_score <= orig_alpha:
         flag = TT_UPPER  # All moves failed low
@@ -313,9 +273,9 @@
         flag = TT_LOWER  # Beta cutoff occurred
     else:
         flag = TT_EXACT  # Exact score
-    
+
     search_tt[key] = _Entry(depth=depth, flag=flag, score=best_score, move=best_move)
-    
+
     return best_score
 
 def pick_move(board: chess.Board,
@@ -324,42 +284,29 @@
               allowed_moves: Optional[list] = None,
               prev_best: Optional[chess.Move] = None) -> chess.Move:
     """
-    Root search driver. Finds the best move at the given depth.
-    
-    Args:
-        board: Current position
-        depth: Search depth
-        table: Evaluation transposition table
-        allowed_moves: Optional list of legal moves to consider (for Lichess bot)
-        prev_best: Best move from previous iteration (for move ordering)
-    
-    Returns:
-        Best move found
-    """
-<<<<<<< HEAD
+    Root driver for negamax. Respects an optional `allowed_moves` list (e.g., Lichess root_moves).
+    Returns the best move at the requested depth.
+    """
     logger.info(f"[alphabeta] search depth = {depth}")
-=======
-    # Get legal moves
->>>>>>> 0d69603b
     legal = list(board.legal_moves)
     if allowed_moves:
         allow_uci = {m.uci() for m in allowed_moves}
         legal = [m for m in legal if m.uci() in allow_uci]
-    
+
     if not legal:
         return chess.Move.null()
-    
+
     if len(legal) == 1:
         return legal[0]  # Only one legal move
-    
+
     # Use persistent search TT (could be passed in from iterative deepening)
     search_tt: Dict[Tuple[str, bool, int, Optional[int]], _Entry] = {}
-    
+
     best_move = legal[0]
     best_score = -INF
     alpha = -INF
     beta = INF
-    
+
     # Aspiration window for deeper searches
     # Use previous iteration's score as starting point
     if prev_best and depth >= 4:
@@ -367,35 +314,24 @@
         board.push(prev_best)
         prev_score = -negamax(board, depth - 1, -INF, INF, table, search_tt, 1)
         board.pop()
-        
+
         # Set aspiration window (±50 centipawns)
         window = 50
         alpha = prev_score - window
         beta = prev_score + window
-    
+
     # Search all root moves
     for m in _order_moves(board, legal, prev_best):
         board.push(m)
-<<<<<<< HEAD
         val = -negamax(board, depth - 1, -INF, INF, table, search_tt, ply=1)
-=======
-        
-        # Search with aspiration window
-        score = -negamax(board, depth - 1, -beta, -alpha, table, search_tt, 1)
-        
-        # If we fail outside aspiration window, re-search with full window
-        if (score <= alpha or score >= beta) and depth >= 4:
-            score = -negamax(board, depth - 1, -INF, INF, table, search_tt, 1)
-        
->>>>>>> 0d69603b
         board.pop()
-        
+
         if score > best_score:
             best_score = score
             best_move = m
-        
+
         # Update alpha for next move
         if score > alpha:
             alpha = score
-    
+
     return best_move